export interface NextMiddleware {
  (error: Error): void;
  (postProcess: (error: Error | undefined, done: (error?: Error) => void) => any): void;
  (): void;
}

// TODO: should this become a generic, so that specific handlers can bind to handling a specific type, and become
// aware of which aliases are available?
export interface MiddlewareArguments {
  // Payload and its aliases
  payload: object;
  message?: object;
  event?: object;

  // Body (superset of payload)
  body: object;

  context: object;

  say?: (message: string | object) => void;

  ack?: (message?: string | object) => void;

  respond?: (message: string | object) => void;
}

export interface Middleware {
  (args: MiddlewareArguments): void;
<<<<<<< HEAD
}

export function process(initialArguments: MiddlewareArguments, middleware: Middleware[]): void {
  // TODO
=======
>>>>>>> 3c31a34e
}

/**
 * Middleware that ignores messages from this bot user (self) when we can tell. Requires the
 * meta context to be populated with `app_bot_id`.
 */
export function ignoreSelfMiddleware(): Middleware {
  return ({ payload, next }) => {
    // TODO
    if (msg.isBot() && msg.isMessage() && msg.body.event.subtype === 'bot_message') {
      let bothFalsy = !msg.meta.app_bot_id && !msg.meta.bot_id
      let bothEqual = msg.meta.app_bot_id === msg.meta.bot_id
      if (!bothFalsy && bothEqual) {
        return
      }
    }
    next()
  }
}

/**
 * Middleware that ignores messages from any bot user
 */

export function ignoreBotsMiddleware(): Middleware {
  return ({ payload, next }) => {
    // TODO
    if (msg.isBot() && msg.isMessage() && msg.body.event.subtype === 'bot_message') {
      return
    }
    next()
  }
}<|MERGE_RESOLUTION|>--- conflicted
+++ resolved
@@ -26,13 +26,10 @@
 
 export interface Middleware {
   (args: MiddlewareArguments): void;
-<<<<<<< HEAD
 }
 
 export function process(initialArguments: MiddlewareArguments, middleware: Middleware[]): void {
   // TODO
-=======
->>>>>>> 3c31a34e
 }
 
 /**
