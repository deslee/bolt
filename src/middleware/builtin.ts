import {
  Middleware,
  SlashCommand,
  SlackEvent,
  AnyMiddlewareArgs,
  SlackAction,
  InteractiveMessage,
  InteractiveAction,
  DialogSubmitAction,
  MessageAction,
  SlackActionMiddlewareArgs,
  SlackCommandMiddlewareArgs,
  SlackEventMiddlewareArgs,
<<<<<<< HEAD
  BlockElementAction,
} from '../types';
import { ActionConstraints } from '../Slapp';
=======
  UnknownElementAction,
  MenuSelect,
  ButtonClick,
  SlackOptionsMiddlewareArgs,
  OptionsRequest,
  OptionsSource,
} from './types';
>>>>>>> 6fb88b06

/**
 * Middleware that filters out any event that isn't an action
 */
export const onlyActions: Middleware<AnyMiddlewareArgs & { action?: SlackAction }> = ({ action, next }) => {
  // Filter out any non-actions
  if (action === undefined) {
    return;
  }

  // It matches so we should continue down this middleware listener chain
  next();
};

/**
 * Middleware that filters out any event that isn't a command
 */
export const onlyCommands: Middleware<AnyMiddlewareArgs & { command?: SlashCommand }> = ({ command, next }) => {
  // Filter out any non-commands
  if (command === undefined) {
    return;
  }

  // It matches so we should continue down this middleware listener chain
  next();
};

/**
 * Middleware that filters out any event that isn't an options
 */
export const onlyOptions: Middleware<AnyMiddlewareArgs> = ({ body, next }) => {
  // Filter out any non-actions
  if (!isOptionsBody(body)) {
    return;
  }

  // It matches so we should continue down this middleware listener chain
  next();
};

/**
 * Middleware that filters out any event that isn't an event
 */
export const onlyEvents: Middleware<AnyMiddlewareArgs & { event?: SlackEvent }> = ({ event, next }) => {
  // Filter out any non-actions
  if (event === undefined) {
    return;
  }

  // It matches so we should continue down this middleware listener chain
  next();
};

/**
 * Middleware that checks for matches given constraints
 */
export function matchConstraints(
    constraints: ActionConstraints,
    // TODO: this function signature could be wrong. this gets used in options() so the action property can be undefined
<<<<<<< HEAD
  ): Middleware<SlackActionMiddlewareArgs<SlackAction>> {
  return ({ action, body, next, context }) => {
=======
): Middleware<AnyMiddlewareArgs> {
  return (args) => {
    // NOTE: DialogSubmitAction and MessageAction do not have an innerPayload
    const innerPayload = isActionsArgs(args) ? args.action.actions[0] : isOptionsArgs(args) ? args.options : undefined;

>>>>>>> 6fb88b06
    // TODO: is putting matches in an array actually helpful? there's no way to know which of the regexps contributed
    // which matches (and in which order)
    let tempMatches: RegExpExecArray | null;
    const matches: any[] = [];

    if (constraints.block_id !== undefined) {
<<<<<<< HEAD
      if (!isBlockAction(action)) {
=======
      if (innerPayload === undefined) {
>>>>>>> 6fb88b06
        return;
      }

      if (isActionsArgs(args)) {
        if (!isElementAction(innerPayload)) {
          return;
        }
      }

      if (typeof constraints.block_id === 'string') {
<<<<<<< HEAD
        if (action.block_id !== constraints.block_id) {
          return;
        }
      } else {
        if ((tempMatches = constraints.block_id.exec(action.block_id)) !== null) {
=======
        if (innerPayload.block_id !== constraints.block_id) {
          return;
        }
      } else {
        if ((tempMatches = constraints.block_id.exec(innerPayload.block_id)) !== null) {
>>>>>>> 6fb88b06
          matches.concat(tempMatches);
        } else {
          return;
        }
      }
    }

    if (constraints.action_id !== undefined) {
<<<<<<< HEAD
      if (!isBlockAction(action)) {
=======
      if (innerPayload === undefined) {
>>>>>>> 6fb88b06
        return;
      }

      if (isActionsArgs(args)) {
        if (!isElementAction(innerPayload)) {
          return;
        }
      }

      if (typeof constraints.action_id === 'string') {
<<<<<<< HEAD
        if (action.action_id !== constraints.action_id) {
          return;
        }
      } else {
        if ((tempMatches = constraints.action_id.exec(action.action_id)) !== null) {
=======
        if (innerPayload.action_id !== constraints.action_id) {
          return;
        }
      } else {
        if ((tempMatches = constraints.action_id.exec(innerPayload.action_id)) !== null) {
>>>>>>> 6fb88b06
          matches.concat(tempMatches);
        } else {
          return;
        }
      }
    }

    if (constraints.callback_id !== undefined) {
<<<<<<< HEAD
      if (!isCallbackIdentifiedBody(body)) {
        return;
      }
      if (typeof constraints.callback_id === 'string') {
        if (body.callback_id !== constraints.callback_id) {
          return;
        }
      } else {
        if ((tempMatches = constraints.callback_id.exec(body.callback_id)) !== null) {
=======
      if (isActionsArgs(args) && !isCallbackIdentifiedAction(args.action)) {
        return;
      }
      if (isOptionsArgs(args) && !isCallbackIdentifiedOption(args.options)) {
        return;
      }
      if (typeof constraints.callback_id === 'string') {
        if (args.payload.callback_id !== constraints.callback_id) {
          return;
        }
      } else {
        if ((tempMatches = constraints.callback_id.exec(args.payload.callback_id)) !== null) {
>>>>>>> 6fb88b06
          matches.concat(tempMatches);
        } else {
          return;
        }
      }
    }

    // Add matches to context
    args.context['matches'] = matches;

    args.next();
  };
}

/*
 * Middleware that filters out messages that don't match pattern
 */
export function matchMessage(pattern: string | RegExp): Middleware<SlackEventMiddlewareArgs<'message'>> {
  return ({ message, context, next }) => {
    let tempMatches: RegExpExecArray | null;

    // Filter out messages that don't contain the pattern
    if (typeof pattern === 'string') {
      if (message.text !== undefined && !message.text.includes(pattern)) {
        return;
      }
    } else {
      if ((tempMatches = pattern.exec(message.text)) !== null) {
        context['matches'] = tempMatches;
      } else {
        return;
      }
    }

    next();
  };
}

/**
 * Middleware that filters out any command that doesn't match name
 */
export function matchCommandName(name: string): Middleware<SlackCommandMiddlewareArgs> {
  return ({ command, next }) => {
    // Filter out any commands that are not the correct command name
    if (name !== command.command) {
      return;
    }

    next();
  };
}

/**
 * Middleware that filters out any event that isn't of given type
 */
export function matchEventType(type: string): Middleware<SlackEventMiddlewareArgs> {
  return ({ event, next }) => {
    // Filter out any events that are not the correct type
    if (type !== event.type) {
      return;
    }

    next();
  };
}

export function ignoreSelfMiddleware(): Middleware<AnyMiddlewareArgs> {
  return (args) => {
    // TODO: we might be able to query for the botId and/or botUserId and cache it to avoid errors/warnings.
    // if so, the botId check would emit a warning instead of an error.

    // When context does not have a botId in it, then this middleware cannot perform its job. Bail immediately.
    if (args.context.botId === undefined) {
      // TODO: coded error
      args.next(new Error('Cannot ignore events from the app\'s own bot user without a bot ID. ' +
        'Use authorize option to return a botId.'));
      return;
    }

    const botId = args.context.botId as string;
    const botUserId = args.context.botUserId !== undefined ? args.context.botUserId as string : undefined;

    if (isEventArgs(args)) {
      // Once we've narrowed the type down to SlackEventMiddlewareArgs, there's no way to further narrow it down to
      // SlackEventMiddlewareArgs<'message'> without a cast, so the following couple lines do that.
      if (args.message !== undefined) {
        const message = args.message as SlackEventMiddlewareArgs<'message'>['message'];

        // TODO: revisit this once we have all the message subtypes defined to see if we can do this better with
        // type narrowing
        // Look for an event that is identified as a bot message from the same bot ID as this app, and return to skip
        if (message.subtype === 'bot_message' && message.bot_id === botId) {
          return;
        }

      }
    }

    // Look for any events (not just Events API) that are from the same userId as this app, and return to skip
    // NOTE: this goes further than Slapp's previous ignoreSelf middleware. That middleware only applied this filter
    // when the event was of type message. Is this okay?
    if (botUserId !== undefined && args.body.user === botUserId) {
      return;
    }

    // If all the previous checks didn't skip this message, then its okay to resume to next
    args.next();
  };
}

/**
 * Middleware that ignores messages from any bot user
 */
export function ignoreBotsMiddleware(): Middleware<AnyMiddlewareArgs> {
  return (args) => {
    if (isEventArgs(args)) {
      // Once we've narrowed the type down to SlackEventMiddlewareArgs, there's no way to further narrow it down to
      // SlackEventMiddlewareArgs<'message'> without a cast, so the following couple lines do that.
      if (args.message !== undefined) {
        const message = args.message as SlackEventMiddlewareArgs<'message'>['message'];

        // TODO: revisit this once we have all the message subtypes defined to see if we can do this better with
        // type narrowing
        // Look for an event that is identified as a bot message from the same bot ID as this app, and return to skip
        if (message.subtype === 'bot_message') {
          return;
        }
      }
    }

    // If all the previous checks didn't skip this message, then its okay to resume to next
    args.next();
  };
}

function isBlockAction(
  action: BlockElementAction | InteractiveAction | DialogSubmitAction | MessageAction,
): action is BlockElementAction {
  return (action as BlockElementAction).action_id !== undefined;
}

type CallbackIdentifiedAction = InteractiveMessage | DialogSubmitAction | MessageAction;

function isCallbackIdentifiedBody(
  action: SlackAction,
): action is CallbackIdentifiedAction {
  return (action as DialogSubmitAction | MessageAction | InteractiveMessage).callback_id !== undefined;
}

type CallbackIdentifiedOptions =
  | OptionsRequest<'interactive_message'>
  | OptionsRequest<'dialog_suggestion'>;

function isCallbackIdentifiedOption(options: OptionsRequest<OptionsSource>): options is CallbackIdentifiedOptions {
  return (options as CallbackIdentifiedOptions).callback_id !== undefined;
}

function isEventArgs(
  args: AnyMiddlewareArgs,
): args is SlackEventMiddlewareArgs {
  return (args as SlackEventMiddlewareArgs).event !== undefined;
}

function isActionsArgs(
  args: AnyMiddlewareArgs,
): args is SlackActionMiddlewareArgs<SlackAction> {
  return (args as SlackActionMiddlewareArgs<SlackAction>).action !== undefined;
}

function isOptionsArgs(
  args: AnyMiddlewareArgs,
): args is SlackOptionsMiddlewareArgs<OptionsSource> {
  return (args as SlackOptionsMiddlewareArgs<OptionsSource>).options !== undefined;
}

/**
 * Helper function that determines if a payload is an options payload
 * TODO: This checks against a whole bunch of any type properties, use something more statically typed
 */
function isOptionsBody(body: AnyMiddlewareArgs['body']): boolean {
  if (body.type === 'dialog_suggestion') {
    return true;
  }
  if (body.type === 'interactive_message' && body.name !== undefined) {
    return true;
  }
  if (body.type === 'block_suggestion') {
    return true;
  }
  return false;
}<|MERGE_RESOLUTION|>--- conflicted
+++ resolved
@@ -1,29 +1,20 @@
 import {
   Middleware,
-  SlashCommand,
-  SlackEvent,
   AnyMiddlewareArgs,
-  SlackAction,
-  InteractiveMessage,
-  InteractiveAction,
-  DialogSubmitAction,
-  MessageAction,
   SlackActionMiddlewareArgs,
   SlackCommandMiddlewareArgs,
   SlackEventMiddlewareArgs,
-<<<<<<< HEAD
+  SlackOptionsMiddlewareArgs,
+  SlackEvent,
+  SlackAction,
+  SlashCommand,
+  OptionsRequest,
+  InteractiveMessage,
+  DialogSubmitAction,
+  MessageAction,
   BlockElementAction,
 } from '../types';
 import { ActionConstraints } from '../Slapp';
-=======
-  UnknownElementAction,
-  MenuSelect,
-  ButtonClick,
-  SlackOptionsMiddlewareArgs,
-  OptionsRequest,
-  OptionsSource,
-} from './types';
->>>>>>> 6fb88b06
 
 /**
  * Middleware that filters out any event that isn't an action
@@ -54,9 +45,9 @@
 /**
  * Middleware that filters out any event that isn't an options
  */
-export const onlyOptions: Middleware<AnyMiddlewareArgs> = ({ body, next }) => {
-  // Filter out any non-actions
-  if (!isOptionsBody(body)) {
+export const onlyOptions: Middleware<AnyMiddlewareArgs & { options?: OptionsRequest }> = ({ options, next }) => {
+  // Filter out any non-options requests
+  if (options === undefined) {
     return;
   }
 
@@ -68,7 +59,7 @@
  * Middleware that filters out any event that isn't an event
  */
 export const onlyEvents: Middleware<AnyMiddlewareArgs & { event?: SlackEvent }> = ({ event, next }) => {
-  // Filter out any non-actions
+  // Filter out any non-events
   if (event === undefined) {
     return;
   }
@@ -82,51 +73,24 @@
  */
 export function matchConstraints(
     constraints: ActionConstraints,
-    // TODO: this function signature could be wrong. this gets used in options() so the action property can be undefined
-<<<<<<< HEAD
-  ): Middleware<SlackActionMiddlewareArgs<SlackAction>> {
-  return ({ action, body, next, context }) => {
-=======
-): Middleware<AnyMiddlewareArgs> {
-  return (args) => {
-    // NOTE: DialogSubmitAction and MessageAction do not have an innerPayload
-    const innerPayload = isActionsArgs(args) ? args.action.actions[0] : isOptionsArgs(args) ? args.options : undefined;
-
->>>>>>> 6fb88b06
+  ): Middleware<SlackActionMiddlewareArgs | SlackOptionsMiddlewareArgs> {
+  return ({ payload, body, next, context }) => {
     // TODO: is putting matches in an array actually helpful? there's no way to know which of the regexps contributed
     // which matches (and in which order)
     let tempMatches: RegExpExecArray | null;
     const matches: any[] = [];
 
     if (constraints.block_id !== undefined) {
-<<<<<<< HEAD
-      if (!isBlockAction(action)) {
-=======
-      if (innerPayload === undefined) {
->>>>>>> 6fb88b06
-        return;
-      }
-
-      if (isActionsArgs(args)) {
-        if (!isElementAction(innerPayload)) {
-          return;
-        }
+      if (!isBlockPayload(payload)) {
+        return;
       }
 
       if (typeof constraints.block_id === 'string') {
-<<<<<<< HEAD
-        if (action.block_id !== constraints.block_id) {
-          return;
-        }
-      } else {
-        if ((tempMatches = constraints.block_id.exec(action.block_id)) !== null) {
-=======
-        if (innerPayload.block_id !== constraints.block_id) {
-          return;
-        }
-      } else {
-        if ((tempMatches = constraints.block_id.exec(innerPayload.block_id)) !== null) {
->>>>>>> 6fb88b06
+        if (payload.block_id !== constraints.block_id) {
+          return;
+        }
+      } else {
+        if ((tempMatches = constraints.block_id.exec(payload.block_id)) !== null) {
           matches.concat(tempMatches);
         } else {
           return;
@@ -135,34 +99,16 @@
     }
 
     if (constraints.action_id !== undefined) {
-<<<<<<< HEAD
-      if (!isBlockAction(action)) {
-=======
-      if (innerPayload === undefined) {
->>>>>>> 6fb88b06
-        return;
-      }
-
-      if (isActionsArgs(args)) {
-        if (!isElementAction(innerPayload)) {
-          return;
-        }
+      if (!isBlockPayload(payload)) {
+        return;
       }
 
       if (typeof constraints.action_id === 'string') {
-<<<<<<< HEAD
-        if (action.action_id !== constraints.action_id) {
-          return;
-        }
-      } else {
-        if ((tempMatches = constraints.action_id.exec(action.action_id)) !== null) {
-=======
-        if (innerPayload.action_id !== constraints.action_id) {
-          return;
-        }
-      } else {
-        if ((tempMatches = constraints.action_id.exec(innerPayload.action_id)) !== null) {
->>>>>>> 6fb88b06
+        if (payload.action_id !== constraints.action_id) {
+          return;
+        }
+      } else {
+        if ((tempMatches = constraints.action_id.exec(payload.action_id)) !== null) {
           matches.concat(tempMatches);
         } else {
           return;
@@ -171,7 +117,6 @@
     }
 
     if (constraints.callback_id !== undefined) {
-<<<<<<< HEAD
       if (!isCallbackIdentifiedBody(body)) {
         return;
       }
@@ -181,20 +126,6 @@
         }
       } else {
         if ((tempMatches = constraints.callback_id.exec(body.callback_id)) !== null) {
-=======
-      if (isActionsArgs(args) && !isCallbackIdentifiedAction(args.action)) {
-        return;
-      }
-      if (isOptionsArgs(args) && !isCallbackIdentifiedOption(args.options)) {
-        return;
-      }
-      if (typeof constraints.callback_id === 'string') {
-        if (args.payload.callback_id !== constraints.callback_id) {
-          return;
-        }
-      } else {
-        if ((tempMatches = constraints.callback_id.exec(args.payload.callback_id)) !== null) {
->>>>>>> 6fb88b06
           matches.concat(tempMatches);
         } else {
           return;
@@ -203,9 +134,9 @@
     }
 
     // Add matches to context
-    args.context['matches'] = matches;
-
-    args.next();
+    context['matches'] = matches;
+
+    next();
   };
 }
 
@@ -330,59 +261,26 @@
   };
 }
 
-function isBlockAction(
-  action: BlockElementAction | InteractiveAction | DialogSubmitAction | MessageAction,
-): action is BlockElementAction {
-  return (action as BlockElementAction).action_id !== undefined;
-}
-
-type CallbackIdentifiedAction = InteractiveMessage | DialogSubmitAction | MessageAction;
+function isBlockPayload(
+  payload: SlackActionMiddlewareArgs['payload'] | SlackOptionsMiddlewareArgs['payload'],
+): payload is BlockElementAction | OptionsRequest<'block_suggestion'> {
+  return (payload as BlockElementAction | OptionsRequest<'block_suggestion'>).action_id !== undefined;
+}
+
+type CallbackIdentifiedBody =
+  | InteractiveMessage
+  | DialogSubmitAction
+  | MessageAction
+  | OptionsRequest<'interactive_message' | 'dialog_suggestion'>;
 
 function isCallbackIdentifiedBody(
-  action: SlackAction,
-): action is CallbackIdentifiedAction {
-  return (action as DialogSubmitAction | MessageAction | InteractiveMessage).callback_id !== undefined;
-}
-
-type CallbackIdentifiedOptions =
-  | OptionsRequest<'interactive_message'>
-  | OptionsRequest<'dialog_suggestion'>;
-
-function isCallbackIdentifiedOption(options: OptionsRequest<OptionsSource>): options is CallbackIdentifiedOptions {
-  return (options as CallbackIdentifiedOptions).callback_id !== undefined;
+  body: SlackActionMiddlewareArgs['body'] | SlackOptionsMiddlewareArgs['body'],
+): body is CallbackIdentifiedBody {
+  return (body as CallbackIdentifiedBody).callback_id !== undefined;
 }
 
 function isEventArgs(
   args: AnyMiddlewareArgs,
 ): args is SlackEventMiddlewareArgs {
   return (args as SlackEventMiddlewareArgs).event !== undefined;
-}
-
-function isActionsArgs(
-  args: AnyMiddlewareArgs,
-): args is SlackActionMiddlewareArgs<SlackAction> {
-  return (args as SlackActionMiddlewareArgs<SlackAction>).action !== undefined;
-}
-
-function isOptionsArgs(
-  args: AnyMiddlewareArgs,
-): args is SlackOptionsMiddlewareArgs<OptionsSource> {
-  return (args as SlackOptionsMiddlewareArgs<OptionsSource>).options !== undefined;
-}
-
-/**
- * Helper function that determines if a payload is an options payload
- * TODO: This checks against a whole bunch of any type properties, use something more statically typed
- */
-function isOptionsBody(body: AnyMiddlewareArgs['body']): boolean {
-  if (body.type === 'dialog_suggestion') {
-    return true;
-  }
-  if (body.type === 'interactive_message' && body.name !== undefined) {
-    return true;
-  }
-  if (body.type === 'block_suggestion') {
-    return true;
-  }
-  return false;
 }